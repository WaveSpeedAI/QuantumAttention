import functools
import os

import torch
from torch.utils.cpp_extension import load_inline

from . import utils

TK_ATTENTION_SOURCE = """
#include "kittens.cuh"
#include <cooperative_groups.h>
#include <iostream>

using namespace kittens;
namespace cg = cooperative_groups;

#if defined(TK_ATTN_DTYPE_FP16)
typedef half DType;
#elif defined(TK_ATTN_DTYPE_BF16)
typedef bf16 DType;
#else
#error "Unsupported dtype"
#endif

#if defined(TK_ATTN_IS_FP8)
typedef fp8e4m3 QKDType;
#else
typedef DType QKDType;
#endif

__device__ static inline float fast_exp2f(float x) {
    float y;
    asm volatile ( "ex2.approx.ftz.f32 %0, %1; " : "=f"(y) : "f"(x));
    return y;
}

namespace kittens {
namespace base_ops {

struct fast_exp2 {
    template<typename T> static __device__ inline T op(const T &x) { return fast_exp2f(x); }
};
template<> __device__ inline float  fast_exp2::op<float> (const float &x ) { return fast_exp2f(x);                        }
template<> __device__ inline float2 fast_exp2::op<float2>(const float2 &x) { return float2{fast_exp2f(x.x), fast_exp2f(x.y)}; }

}
}

template<int D> struct fwd_attend_ker_tile_dims {};
template<> struct fwd_attend_ker_tile_dims<64> {
    constexpr static int tile_width = (64);
    constexpr static int qo_height  = (4*16);
    constexpr static int kv_height  = (8*16);
    constexpr static int stages     = (4);
};
template<> struct fwd_attend_ker_tile_dims<128> {
    constexpr static int tile_width = (128);
    constexpr static int qo_height  = (4*16);
    constexpr static int kv_height  = (8*16);
    constexpr static int stages     = (2);
};
template<> struct fwd_attend_ker_tile_dims<256> {
    constexpr static int tile_width = (256);
    constexpr static int qo_height  = (4*16);
    constexpr static int kv_height  = (4*16);
    constexpr static int stages     = (2);
};

template<int D> struct fwd_globals {
    using q_tile    =         st<QKDType, fwd_attend_ker_tile_dims<D>::qo_height, fwd_attend_ker_tile_dims<D>::tile_width>;
    using k_tile    =         st<QKDType, fwd_attend_ker_tile_dims<D>::kv_height, fwd_attend_ker_tile_dims<D>::tile_width>;
    using v_tile    =         st<DType, fwd_attend_ker_tile_dims<D>::kv_height, fwd_attend_ker_tile_dims<D>::tile_width>;
    // using l_col_vec = col_vec<st_fl<fwd_attend_ker_tile_dims<D>::qo_height, fwd_attend_ker_tile_dims<D>::tile_width>>;
    using o_tile    =         st<DType, fwd_attend_ker_tile_dims<D>::qo_height, fwd_attend_ker_tile_dims<D>::tile_width>;

    using q_gl = gl<QKDType,  -1, -1, -1, D, q_tile>;
    using k_gl = gl<QKDType,  -1, -1, -1, D, k_tile>;
    using v_gl = gl<DType,  -1, -1, -1, D, v_tile>;
    // using l_gl = gl<float, -1, -1, 1, -1, l_col_vec>;
    using o_gl = gl<DType,  -1, -1, -1, D, o_tile>;

<<<<<<< HEAD
#if defined(TK_ATTN_IS_FP8)
    using q_scale_col_vec = col_vec<st_fl<fwd_attend_ker_tile_dims<D>::qo_height, fwd_attend_ker_tile_dims<D>::kv_height>>;
    using k_scale_row_vec = row_vec<st_fl<fwd_attend_ker_tile_dims<D>::qo_height, fwd_attend_ker_tile_dims<D>::kv_height>>;

    using q_scale_gl = gl<float, -1, -1, 1, -1, q_scale_col_vec>;
    using k_scale_gl = gl<float, -1, -1, 1, -1, k_scale_row_vec>;
#endif

=======
>>>>>>> 92cc6177
    q_gl q;
    k_gl k;
    v_gl v;
    // l_gl l;
    o_gl o;

    const int N;
    const int hr;
};

template<int D, bool is_causal, int CONSUMER_WARPGROUPS, int PRODUCER_WARPGROUPS>
__global__  __launch_bounds__(((CONSUMER_WARPGROUPS+PRODUCER_WARPGROUPS)*kittens::WARPGROUP_WARPS)*kittens::WARP_THREADS, 1)
void fwd_attend_ker(const __grid_constant__ fwd_globals<D> g) {
    constexpr int NUM_WARPGROUPS      = (CONSUMER_WARPGROUPS+PRODUCER_WARPGROUPS);
    constexpr int NUM_WORKERS         = (NUM_WARPGROUPS*kittens::WARPGROUP_WARPS);

    extern __shared__ int __shm[];
    tma_swizzle_allocator al((int*)&__shm[0]);
    int warpid = kittens::warpid(), warpgroupid = warpid/kittens::WARPGROUP_WARPS;

    using K = fwd_attend_ker_tile_dims<D>;

    using q_tile    =         st<QKDType, K::qo_height, K::tile_width>;
    using k_tile    =         st<QKDType, K::kv_height, K::tile_width>;
    using v_tile    =         st<DType, K::kv_height, K::tile_width>;
    // using l_col_vec = col_vec<st_fl<K::qo_height, K::tile_width>>;
    using o_tile    =         st<DType, K::qo_height, K::tile_width>;

    union TileUnion {
        q_tile q;
        o_tile o;
    };

    TileUnion (&q_o_smem)[CONSUMER_WARPGROUPS] = al.allocate<TileUnion, CONSUMER_WARPGROUPS>();
    k_tile    (&k_smem)[K::stages]           = al.allocate<k_tile, K::stages          >();
    v_tile    (&v_smem)[K::stages]           = al.allocate<v_tile, K::stages          >();
    // l_col_vec (&l_smem)[CONSUMER_WARPGROUPS] = al.allocate<l_col_vec, CONSUMER_WARPGROUPS>();

    int kv_blocks   = (g.N + K::kv_height - 1) / (K::kv_height);
    int kv_head_idx = blockIdx.y / g.hr;
    int seq_idx     = blockIdx.x * CONSUMER_WARPGROUPS;

    __shared__ kittens::semaphore qsmem_semaphore, k_smem_arrived[K::stages], v_smem_arrived[K::stages], compute_done[K::stages];
    if (threadIdx.x == 0) {
        init_semaphore(qsmem_semaphore, 0, 1);
        for(int j = 0; j < K::stages; j++) {
            init_semaphore(k_smem_arrived[j], 0, 1);
<<<<<<< HEAD
#if defined(TK_ATTN_IS_FP8)
            init_semaphore(k_scale_smem_arrived[j], 0, 1);
#endif
=======
>>>>>>> 92cc6177
            init_semaphore(v_smem_arrived[j], 0, 1);
            init_semaphore(compute_done[j], CONSUMER_WARPGROUPS, 0);
        }

<<<<<<< HEAD
        tma::expect_bytes(qsmem_semaphore, sizeof(q_tile) * CONSUMER_WARPGROUPS);

        for (int wg = 0; wg < CONSUMER_WARPGROUPS; wg++) {
            coord<q_tile> q_tile_idx = {blockIdx.z, blockIdx.y, (seq_idx) + wg, 0};
            tma::load_async(q_o_smem[wg].q, g.q, q_tile_idx, qsmem_semaphore);
        }

#if defined(TK_ATTN_IS_FP8)
        tma::expect_bytes(q_scale_smem_semaphore, sizeof(q_scale_smem));

        for (int wg = 0; wg < CONSUMER_WARPGROUPS; wg++) {
            coord<q_scale_col_vec> q_scale_tile_idx = {blockIdx.z, blockIdx.y, 0, (seq_idx) + wg};
            tma::load_async(q_scale_smem[wg], g.q_scale, q_scale_tile_idx, q_scale_smem_semaphore);
=======
        tma::expect_bytes(qsmem_semaphore, sizeof(q_smem));

        for (int wg = 0; wg < CONSUMER_WARPGROUPS; wg++) {
            coord<q_tile> q_tile_idx = {blockIdx.z, blockIdx.y, (seq_idx) + wg, 0};
            tma::load_async(q_smem[wg], g.q, q_tile_idx, qsmem_semaphore);
>>>>>>> 92cc6177
        }
#endif

        for (int j = 0; j < K::stages - 1; j++) {
            coord<k_tile> kv_tile_idx = {blockIdx.z, kv_head_idx, j, 0};
            tma::expect_bytes(k_smem_arrived[j], sizeof(k_tile));
            tma::load_async(k_smem[j], g.k, kv_tile_idx, k_smem_arrived[j]);
<<<<<<< HEAD
#if defined(TK_ATTN_IS_FP8)
            coord<k_scale_row_vec> k_scale_tile_idx = {blockIdx.z, kv_head_idx, 0, j};
            tma::expect_bytes(k_scale_smem_arrived[j], sizeof(k_scale_row_vec));
            tma::load_async(k_scale_smem[j], g.k_scale, k_scale_tile_idx, k_scale_smem_arrived[j]);
#endif
=======
>>>>>>> 92cc6177
            tma::expect_bytes(v_smem_arrived[j], sizeof(v_tile));
            tma::load_async(v_smem[j], g.v, kv_tile_idx, v_smem_arrived[j]);
        }
    }
    __syncthreads();

    int pipe_idx = K::stages - 1;

    if(warpgroupid == NUM_WARPGROUPS-1) {
        // warpgroup::decrease_registers<32>();
        warpgroup::producer_registers();

        int kv_iters;
        if constexpr (is_causal) {
            kv_iters = (seq_idx * K::qo_height) - 1 + (CONSUMER_WARPGROUPS * K::qo_height);
            kv_iters = ((kv_iters / K::kv_height) == 0) ? (0) : ((kv_iters / K::kv_height) - 1);
        }
        else { kv_iters = kv_blocks-2; }

        if(warpid == NUM_WORKERS-4) {
            for (auto kv_idx = pipe_idx - 1; kv_idx <= kv_iters; kv_idx++) {
                coord<k_tile> kv_tile_idx = {blockIdx.z, kv_head_idx, kv_idx+1, 0};
                tma::expect_bytes(k_smem_arrived[(kv_idx+1)%K::stages], sizeof(k_tile));
                tma::load_async(k_smem[(kv_idx+1)%K::stages], g.k, kv_tile_idx, k_smem_arrived[(kv_idx+1)%K::stages]);
<<<<<<< HEAD
#if defined(TK_ATTN_IS_FP8)
                coord<k_scale_row_vec> k_scale_tile_idx = {blockIdx.z, kv_head_idx, 0, kv_idx+1};
                tma::expect_bytes(k_scale_smem_arrived[(kv_idx+1)%K::stages], sizeof(k_scale_row_vec));
                tma::load_async(k_scale_smem[(kv_idx+1)%K::stages], g.k_scale, k_scale_tile_idx, k_scale_smem_arrived[(kv_idx+1)%K::stages]);
#endif
                tma::expect_bytes(v_smem_arrived[(kv_idx+1)%K::stages], sizeof(v_tile));
                tma::load_async(v_smem[(kv_idx+1)%K::stages], g.v, kv_tile_idx, v_smem_arrived[(kv_idx+1)%K::stages]);

                wait(compute_done[(kv_idx-(pipe_idx-1))%K::stages], ((kv_idx-(pipe_idx-1))/K::stages)%2);
=======
                tma::expect_bytes(v_smem_arrived[(kv_idx+1)%K::stages], sizeof(v_tile));
                tma::load_async(v_smem[(kv_idx+1)%K::stages], g.v, kv_tile_idx, v_smem_arrived[(kv_idx+1)%K::stages]);

                wait(compute_done[(kv_idx)%K::stages], (kv_idx/K::stages)%2);
>>>>>>> 92cc6177
            }
        }
    }
    else {
        // warpgroup::increase_registers<160>();
        warpgroup::consumer_registers<CONSUMER_WARPGROUPS>();

        rt_fl<16, K::tile_width> o_reg;

        // col_vec<rt_fl<16, K::kv_height>> max_vec, norm_vec, max_vec_last_scaled, max_vec_scaled;
        col_vec<rt_fl<16, K::kv_height>> max_vec, norm_vec, max_vec_last_scaled;

        neg_infty(max_vec);
        zero(norm_vec);
        zero(o_reg);

        int kv_iters;
        if constexpr (is_causal) {
            kv_iters = (seq_idx * K::qo_height) - 1 + (CONSUMER_WARPGROUPS * K::qo_height);
            kv_iters = (kv_iters / K::kv_height);
        }
        else { kv_iters = kv_blocks - 1; }

        wait(qsmem_semaphore, 0);

        for (auto kv_idx = 0; kv_idx <= kv_iters; kv_idx++) {
            col_vec<rt_fl<16, K::kv_height>> max_vec_scaled;

            rt_fl<16, K::kv_height>  att_block;
            rt<DType, 16, K::kv_height>  att_block_mma;

            wait(k_smem_arrived[(kv_idx)%K::stages], (kv_idx/K::stages)%2);
            warpgroup::mm_ABt(att_block, q_o_smem[warpgroupid].q, k_smem[(kv_idx)%K::stages]);

            copy(max_vec_last_scaled, max_vec);
            if constexpr (D == 64)       { mul(max_vec_last_scaled, max_vec_last_scaled, 1.44269504089f*0.125f); }
            else if constexpr (D == 128) { mul(max_vec_last_scaled, max_vec_last_scaled, 1.44269504089f*0.08838834764f); }
            else                         { mul(max_vec_last_scaled, max_vec_last_scaled, 1.44269504089f*0.0625f); }

            warpgroup::mma_async_wait();

<<<<<<< HEAD
#if defined(TK_ATTN_IS_FP8)
            col_vec<rt_fl<16, K::kv_height>> q_scale_reg;
            row_vec<rt_fl<16, K::kv_height>> k_scale_reg;
            warpgroup::load(q_scale_reg, q_scale_smem[warpgroupid]);
            mul_row(att_block, att_block, q_scale_reg);
            wait(k_scale_smem_arrived[(kv_idx)%K::stages], (kv_idx/K::stages)%2);
            load(k_scale_reg, k_scale_smem[(kv_idx)%K::stages]);
            mul_col(att_block, att_block, k_scale_reg);
#endif

=======
>>>>>>> 92cc6177
            if constexpr (is_causal) {
                if (kv_idx == kv_iters-1 || kv_idx == kv_iters) {
                    const int q_blk = (seq_idx * (K::qo_height/kittens::TILE_ROW_DIM<QKDType>)) + warpid;
                        int k_blk = (kv_idx * (K::kv_height/kittens::TILE_ROW_DIM<QKDType>));

                    #pragma unroll
                    for (auto j = 0; j < (K::kv_height/kittens::TILE_ROW_DIM<QKDType>); j++) {
                        auto k_idx = k_blk + j;
                        auto &attn_subtile = reinterpret_cast<rt_fl<16, 16>&>(att_block.tiles[0][j]);

                        if      (k_idx >  q_blk) { neg_infty  (attn_subtile); }
                        else if (k_idx == q_blk) { make_causal(attn_subtile, attn_subtile, kittens::base_types::constants<float>::neg_infty()); }
                        __syncwarp();
                    }
                }
            }
            else {
                if (kv_idx == kv_iters && g.N % K::kv_height != 0) {
                    const int k_end = (g.N % K::kv_height) / kittens::TILE_ROW_DIM<QKDType>;
                    const int k_rem = (g.N % K::kv_height) % kittens::TILE_ROW_DIM<QKDType>;

                    #pragma unroll
                    for (auto j = 0; j < (K::kv_height/kittens::TILE_ROW_DIM<QKDType>); j++) {
                        auto k_idx = j;
                        auto &attn_subtile = reinterpret_cast<rt_fl<16, 16>&>(att_block.tiles[0][j]);

                        if      (k_idx >  k_end) { neg_infty  (attn_subtile); }
                        else if (k_idx == k_end) { right_fill (attn_subtile, attn_subtile, kittens::TILE_ROW_DIM<QKDType>-k_rem, kittens::base_types::constants<float>::neg_infty()); }
                        __syncwarp();
                    }
                }
            }

            row_max(max_vec, att_block, max_vec);

            if constexpr (D == 64) {
                mul(att_block, att_block,    1.44269504089f*0.125f);
                mul(max_vec_scaled, max_vec, 1.44269504089f*0.125f);
            }
            else if constexpr (D == 128) {
                mul(att_block, att_block,    1.44269504089f*0.08838834764f);
                mul(max_vec_scaled, max_vec, 1.44269504089f*0.08838834764f);
            }
            else {
                mul(att_block, att_block,    1.44269504089f*0.0625f);
                mul(max_vec_scaled, max_vec, 1.44269504089f*0.0625f);
            }

            sub_row(att_block, att_block, max_vec_scaled);
            exp2(att_block, att_block);
            // unary_map<base_ops::fast_exp2>(att_block, att_block);
            sub(max_vec_last_scaled, max_vec_last_scaled, max_vec_scaled);
            exp2(max_vec_last_scaled,       max_vec_last_scaled);
            // unary_op<base_ops::fast_exp2>(max_vec_last_scaled, max_vec_last_scaled);
            mul(norm_vec,            norm_vec,     max_vec_last_scaled);
            row_sum(norm_vec,  att_block, norm_vec);
            // add(att_block, att_block, 0.f);
            copy(att_block_mma, att_block);
            mul_row(o_reg, o_reg, max_vec_last_scaled);

            wait(v_smem_arrived[(kv_idx)%K::stages], (kv_idx/K::stages)%2);

            warpgroup::mma_AB(o_reg, att_block_mma, v_smem[(kv_idx)%K::stages]);
            warpgroup::mma_async_wait();

            if(warpgroup::laneid() == 0) arrive(compute_done[(kv_idx)%K::stages], 1);
        }

        div_row(o_reg, o_reg, norm_vec);
        warpgroup::store(q_o_smem[warpgroupid].o, o_reg);
        warpgroup::sync(warpgroupid+4);

        if (warpid % 4 == 0) {
            coord<o_tile> o_tile_idx = {blockIdx.z, blockIdx.y, (seq_idx) + warpgroupid, 0};
            tma::store_async(g.o, q_o_smem[warpgroupid].o, o_tile_idx);
        }

        // mul(max_vec_scaled,   max_vec_scaled, 0.69314718056f);
        // log(norm_vec, norm_vec);
        // add(norm_vec, norm_vec, max_vec_scaled);

        // if constexpr (D == 64) { mul(norm_vec, norm_vec, -8.0f); }
        // else                   { mul(norm_vec, norm_vec, -11.313708499f); }

        // warpgroup::store(l_smem[warpgroupid], norm_vec);
        // warpgroup::sync(warpgroupid+4);

        // if (warpid % 4 == 0) {
        //     coord<l_col_vec> tile_idx = {blockIdx.z, blockIdx.y, 0, (seq_idx) + warpgroupid};
        //     tma::store_async(g.l, l_smem[warpgroupid], tile_idx);
        // }
        tma::store_async_wait();
    }
}

#include "pyutils/torch_helpers.cuh"
#include <ATen/cuda/CUDAContext.h>
#include <iostream>

std::vector<torch::Tensor>
attention_forward(const torch::Tensor &q, const torch::Tensor &k, const torch::Tensor &v , bool causal)
{
    CHECK_CUDA(q);
    CHECK_CUDA(k);
    CHECK_CUDA(v);

    TORCH_CHECK(q.device() == k.device(), "Q and K tensors must be on the same device");
    TORCH_CHECK(q.device() == v.device(), "Q and V tensors must be on the same device");

    TORCH_CHECK(q.dim() == 4, "Q tensor must have 4 dimensions");
    TORCH_CHECK(k.dim() == 4, "K tensor must have 4 dimensions");
    TORCH_CHECK(v.dim() == 4, "V tensor must have 4 dimensions");

    auto batch    = q.size(0);
    auto seq_len_q  = q.size(2);
    auto seq_len_kv = k.size(2);
    auto head_dim = q.size(3);
    auto is_causal = causal;
    auto qo_heads = q.size(1);
    auto kv_heads = k.size(1);

    // check to see that these dimensions match for all inputs
    TORCH_CHECK(q.size(0) == batch, "Q batch dimension - idx 0 - must match for all inputs");
    TORCH_CHECK(k.size(0) == batch, "K batch dimension - idx 0 - must match for all inputs");
    TORCH_CHECK(v.size(0) == batch, "V batch dimension - idx 0 - must match for all inputs");

    TORCH_CHECK(q.size(2) == seq_len_q, "Q sequence length dimension - idx 2 - must match for all inputs");
    TORCH_CHECK(k.size(2) == seq_len_kv, "K sequence length dimension - idx 2 - must match for all inputs");
    TORCH_CHECK(v.size(2) == seq_len_kv, "V sequence length dimension - idx 2 - must match for all inputs");

    TORCH_CHECK(q.size(3) == head_dim, "Q head dimension - idx 3 - must match for all non-vector inputs");
    TORCH_CHECK(k.size(3) == head_dim, "K head dimension - idx 3 - must match for all non-vector inputs");
    TORCH_CHECK(v.size(3) == head_dim, "V head dimension - idx 3 - must match for all non-vector inputs");

    TORCH_CHECK(qo_heads >= kv_heads, "QO heads must be greater than or equal to KV heads");
    TORCH_CHECK(qo_heads % kv_heads == 0, "QO heads must be divisible by KV heads");
    TORCH_CHECK(q.size(1) == qo_heads, "QO head dimension - idx 1 - must match for all inputs");
    TORCH_CHECK(k.size(1) == kv_heads, "KV head dimension - idx 1 - must match for all inputs");
    TORCH_CHECK(v.size(1) == kv_heads, "KV head dimension - idx 1 - must match for all inputs");

    torch::DeviceGuard device_guard(q.device());

    torch:: Tensor q_ = q.contiguous();
    torch:: Tensor k_ = k.contiguous();
    torch:: Tensor v_ = v.contiguous();

    auto hr = qo_heads / kv_heads;

    void* q_ptr = q_.data_ptr();
    void* k_ptr = k_.data_ptr();
    void* v_ptr = v_.data_ptr();

    QKDType*  d_q = reinterpret_cast<QKDType*>(q_ptr);
    QKDType*  d_k = reinterpret_cast<QKDType*>(k_ptr);
    DType*  d_v = reinterpret_cast<DType*>(v_ptr);

    // for the returned outputs
    torch::Tensor o     = torch::empty({static_cast<uint>(batch),
                                        static_cast<uint>(qo_heads),
                                        static_cast<uint>(seq_len_q),
                                        static_cast<uint>(head_dim)}, v.options().memory_format(at::MemoryFormat::Contiguous));

    // auto l_vec_stride_h = (seq_len_q * sizeof(float) + 15) / 16 * 16 / sizeof(float);
    // torch::Tensor l_vec = torch::empty_strided({static_cast<uint>(batch),
    //                                             static_cast<uint>(qo_heads),
    //                                             static_cast<uint>(seq_len_q)},
    //                                            {static_cast<uint>(qo_heads * l_vec_stride_h),
    //                                             static_cast<uint>(l_vec_stride_h),
    //                                             1},
    //                                            torch::dtype(torch::kFloat).device(q.device()));

    DType*  o_ptr = reinterpret_cast<DType*>(o.data_ptr());
    DType*  d_o   = reinterpret_cast<DType*>(o_ptr);

    // float* l_ptr = reinterpret_cast<float*>(l_vec.data_ptr<float>());
    // float* d_l   = reinterpret_cast<float*>(l_ptr);

    auto stream = at::cuda::getCurrentCUDAStream().stream();

    if (head_dim == 64) {
        constexpr int CONSUMER_WARPGROUPS = (3);
        constexpr int PRODUCER_WARPGROUPS = (1);
        constexpr int NUM_WARPGROUPS      = (CONSUMER_WARPGROUPS+PRODUCER_WARPGROUPS);
        constexpr int NUM_WORKERS         = (NUM_WARPGROUPS*kittens::WARPGROUP_WARPS);

        using q_tile    =         st<QKDType, fwd_attend_ker_tile_dims<64>::qo_height, fwd_attend_ker_tile_dims<64>::tile_width>;
        using k_tile    =         st<QKDType, fwd_attend_ker_tile_dims<64>::kv_height, fwd_attend_ker_tile_dims<64>::tile_width>;
        using v_tile    =         st<DType, fwd_attend_ker_tile_dims<64>::kv_height, fwd_attend_ker_tile_dims<64>::tile_width>;
        // using l_col_vec = col_vec<st_fl<fwd_attend_ker_tile_dims<64>::qo_height, fwd_attend_ker_tile_dims<64>::tile_width>>;
        using o_tile    =         st<DType, fwd_attend_ker_tile_dims<64>::qo_height, fwd_attend_ker_tile_dims<64>::tile_width>;

        using q_global = gl<QKDType,  -1, -1, -1, 64, q_tile>;
        using k_global = gl<QKDType,  -1, -1, -1, 64, k_tile>;
        using v_global = gl<DType,  -1, -1, -1, 64, v_tile>;
        // using l_global = gl<float, -1, -1, 1, -1, l_col_vec>;
        using o_global = gl<DType,  -1, -1, -1, 64, o_tile>;

        using globals      = fwd_globals<64>;

        q_global qg_arg{d_q, static_cast<unsigned int>(batch), static_cast<unsigned int>(qo_heads), static_cast<unsigned int>(seq_len_q), nullptr};
        k_global kg_arg{d_k, static_cast<unsigned int>(batch), static_cast<unsigned int>(kv_heads), static_cast<unsigned int>(seq_len_kv), nullptr};
        v_global vg_arg{d_v, static_cast<unsigned int>(batch), static_cast<unsigned int>(kv_heads), static_cast<unsigned int>(seq_len_kv), nullptr};
        // l_global lg_arg{d_l, static_cast<unsigned int>(batch), static_cast<unsigned int>(qo_heads), nullptr,  static_cast<unsigned int>(l_vec_stride_h)};
        o_global og_arg{d_o, static_cast<unsigned int>(batch), static_cast<unsigned int>(qo_heads), static_cast<unsigned int>(seq_len_q), nullptr};

<<<<<<< HEAD
#if defined(TK_ATTN_IS_FP8)
        using q_scale_col_vec = col_vec<st_fl<fwd_attend_ker_tile_dims<64>::qo_height, fwd_attend_ker_tile_dims<64>::kv_height>>;
        using k_scale_row_vec = row_vec<st_fl<fwd_attend_ker_tile_dims<64>::qo_height, fwd_attend_ker_tile_dims<64>::kv_height>>;
        using q_scale_gl = gl<float, -1, -1, 1, -1, q_scale_col_vec>;
        using k_scale_gl = gl<float, -1, -1, 1, -1, k_scale_row_vec>;

        q_scale_gl q_scale_arg{d_scale_q, static_cast<unsigned int>(batch), static_cast<unsigned int>(qo_heads), nullptr, static_cast<unsigned int>(scale_q_stride_h)};
        k_scale_gl k_scale_arg{d_scale_k, static_cast<unsigned int>(batch), static_cast<unsigned int>(kv_heads), nullptr, static_cast<unsigned int>(scale_k_stride_h)};
#endif

        globals g{qg_arg, kg_arg, vg_arg
#if defined(TK_ATTN_IS_FP8)
                  , q_scale_arg, k_scale_arg
#endif
                  /* , lg_arg */, og_arg, static_cast<int>(seq_len_kv), static_cast<int>(hr)};
=======
        globals g{qg_arg, kg_arg, vg_arg/* , lg_arg */, og_arg, static_cast<int>(seq_len_kv), static_cast<int>(hr)};
>>>>>>> 92cc6177

        auto mem_size = kittens::MAX_SHARED_MEMORY;
        // auto threads  = NUM_WORKERS * kittens::WARP_THREADS;

        constexpr int block_size_m = CONSUMER_WARPGROUPS*fwd_attend_ker_tile_dims<64>::qo_height;
        int num_m_blocks = (seq_len_q + block_size_m - 1) / block_size_m;
        dim3 grid(num_m_blocks, qo_heads, batch);

        if (is_causal) {
            CHECK_CUDA_ERROR(cudaFuncSetAttribute(
                fwd_attend_ker<64, true, CONSUMER_WARPGROUPS, PRODUCER_WARPGROUPS>,
                cudaFuncAttributeMaxDynamicSharedMemorySize,
                mem_size
            ));

            fwd_attend_ker<64, true, CONSUMER_WARPGROUPS, PRODUCER_WARPGROUPS><<<grid, (32*NUM_WORKERS), mem_size, stream>>>(g);
        }
        else {
            CHECK_CUDA_ERROR(cudaFuncSetAttribute(
                fwd_attend_ker<64, false, CONSUMER_WARPGROUPS, PRODUCER_WARPGROUPS>,
                cudaFuncAttributeMaxDynamicSharedMemorySize,
                mem_size
            ));

            fwd_attend_ker<64, false, CONSUMER_WARPGROUPS, PRODUCER_WARPGROUPS><<<grid, (32*NUM_WORKERS), mem_size, stream>>>(g);
        }
    }

    if (head_dim == 128) {
        constexpr int CONSUMER_WARPGROUPS = (3);
        constexpr int PRODUCER_WARPGROUPS = (1);
        constexpr int NUM_WARPGROUPS      = (CONSUMER_WARPGROUPS+PRODUCER_WARPGROUPS);
        constexpr int NUM_WORKERS         = (NUM_WARPGROUPS*kittens::WARPGROUP_WARPS);

        using q_tile    =         st<QKDType, fwd_attend_ker_tile_dims<128>::qo_height, fwd_attend_ker_tile_dims<128>::tile_width>;
        using k_tile    =         st<QKDType, fwd_attend_ker_tile_dims<128>::kv_height, fwd_attend_ker_tile_dims<128>::tile_width>;
        using v_tile    =         st<DType, fwd_attend_ker_tile_dims<128>::kv_height, fwd_attend_ker_tile_dims<128>::tile_width>;
        // using l_col_vec = col_vec<st_fl<fwd_attend_ker_tile_dims<128>::qo_height, fwd_attend_ker_tile_dims<128>::tile_width>>;
        using o_tile    =         st<DType, fwd_attend_ker_tile_dims<128>::qo_height, fwd_attend_ker_tile_dims<128>::tile_width>;

        using q_global = gl<QKDType,  -1, -1, -1, 128, q_tile>;
        using k_global = gl<QKDType,  -1, -1, -1, 128, k_tile>;
        using v_global = gl<DType,  -1, -1, -1, 128, v_tile>;
        // using l_global = gl<float, -1, -1, 1, -1, l_col_vec>;
        using o_global = gl<DType,  -1, -1, -1, 128, o_tile>;

        using globals      = fwd_globals<128>;

        q_global qg_arg{d_q, static_cast<unsigned int>(batch), static_cast<unsigned int>(qo_heads), static_cast<unsigned int>(seq_len_q), nullptr};
        k_global kg_arg{d_k, static_cast<unsigned int>(batch), static_cast<unsigned int>(kv_heads), static_cast<unsigned int>(seq_len_kv), nullptr};
        v_global vg_arg{d_v, static_cast<unsigned int>(batch), static_cast<unsigned int>(kv_heads), static_cast<unsigned int>(seq_len_kv), nullptr};
        // l_global lg_arg{d_l, static_cast<unsigned int>(batch), static_cast<unsigned int>(qo_heads), nullptr,   static_cast<unsigned int>(l_vec_stride_h)};
        o_global og_arg{d_o, static_cast<unsigned int>(batch), static_cast<unsigned int>(qo_heads), static_cast<unsigned int>(seq_len_q), nullptr};

<<<<<<< HEAD
#if defined(TK_ATTN_IS_FP8)
        using q_scale_col_vec = col_vec<st_fl<fwd_attend_ker_tile_dims<128>::qo_height, fwd_attend_ker_tile_dims<128>::kv_height>>;
        using k_scale_row_vec = row_vec<st_fl<fwd_attend_ker_tile_dims<128>::qo_height, fwd_attend_ker_tile_dims<128>::kv_height>>;
        using q_scale_gl = gl<float, -1, -1, 1, -1, q_scale_col_vec>;
        using k_scale_gl = gl<float, -1, -1, 1, -1, k_scale_row_vec>;

        q_scale_gl q_scale_arg{d_scale_q, static_cast<unsigned int>(batch), static_cast<unsigned int>(qo_heads), nullptr, static_cast<unsigned int>(scale_q_stride_h)};
        k_scale_gl k_scale_arg{d_scale_k, static_cast<unsigned int>(batch), static_cast<unsigned int>(kv_heads), nullptr, static_cast<unsigned int>(scale_k_stride_h)};
#endif

        globals g{qg_arg, kg_arg, vg_arg
#if defined(TK_ATTN_IS_FP8)
                  , q_scale_arg, k_scale_arg
#endif
                  /* , lg_arg */, og_arg, static_cast<int>(seq_len_kv), static_cast<int>(hr)};
=======
        globals g{qg_arg, kg_arg, vg_arg/* , lg_arg */, og_arg, static_cast<int>(seq_len_kv), static_cast<int>(hr)};
>>>>>>> 92cc6177

        auto mem_size = kittens::MAX_SHARED_MEMORY;
        // auto threads  = NUM_WORKERS * kittens::WARP_THREADS;

        constexpr int block_size_m = CONSUMER_WARPGROUPS*fwd_attend_ker_tile_dims<128>::qo_height;
        int num_m_blocks = (seq_len_q + block_size_m - 1) / block_size_m;
        dim3 grid(num_m_blocks, qo_heads, batch);

        if (is_causal) {
            CHECK_CUDA_ERROR(cudaFuncSetAttribute(
                fwd_attend_ker<128, true, CONSUMER_WARPGROUPS, PRODUCER_WARPGROUPS>,
                cudaFuncAttributeMaxDynamicSharedMemorySize,
                mem_size
            ));

            fwd_attend_ker<128, true, CONSUMER_WARPGROUPS, PRODUCER_WARPGROUPS><<<grid, (32*NUM_WORKERS), mem_size, stream>>>(g);
        }
        else {
            CHECK_CUDA_ERROR(cudaFuncSetAttribute(
                fwd_attend_ker<128, false, CONSUMER_WARPGROUPS, PRODUCER_WARPGROUPS>,
                cudaFuncAttributeMaxDynamicSharedMemorySize,
                mem_size
            ));

            fwd_attend_ker<128, false, CONSUMER_WARPGROUPS, PRODUCER_WARPGROUPS><<<grid, (32*NUM_WORKERS), mem_size, stream>>>(g);
        }
    }

    if (head_dim == 256) {
        constexpr int CONSUMER_WARPGROUPS = (2);
        constexpr int PRODUCER_WARPGROUPS = (1);
        constexpr int NUM_WARPGROUPS      = (CONSUMER_WARPGROUPS+PRODUCER_WARPGROUPS);
        constexpr int NUM_WORKERS         = (NUM_WARPGROUPS*kittens::WARPGROUP_WARPS);

        using q_tile    =         st<QKDType, fwd_attend_ker_tile_dims<256>::qo_height, fwd_attend_ker_tile_dims<256>::tile_width>;
        using k_tile    =         st<QKDType, fwd_attend_ker_tile_dims<256>::kv_height, fwd_attend_ker_tile_dims<256>::tile_width>;
        using v_tile    =         st<DType, fwd_attend_ker_tile_dims<256>::kv_height, fwd_attend_ker_tile_dims<256>::tile_width>;
        // using l_col_vec = col_vec<st_fl<fwd_attend_ker_tile_dims<256>::qo_height, fwd_attend_ker_tile_dims<256>::tile_width>>;
        using o_tile    =         st<DType, fwd_attend_ker_tile_dims<256>::qo_height, fwd_attend_ker_tile_dims<256>::tile_width>;

        using q_global = gl<QKDType,  -1, -1, -1, 256, q_tile>;
        using k_global = gl<QKDType,  -1, -1, -1, 256, k_tile>;
        using v_global = gl<DType,  -1, -1, -1, 256, v_tile>;
        // using l_global = gl<float, -1, -1, 1, -1, l_col_vec>;
        using o_global = gl<DType,  -1, -1, -1, 256, o_tile>;

        using globals      = fwd_globals<256>;

        q_global qg_arg{d_q, static_cast<unsigned int>(batch), static_cast<unsigned int>(qo_heads), static_cast<unsigned int>(seq_len_q), nullptr};
        k_global kg_arg{d_k, static_cast<unsigned int>(batch), static_cast<unsigned int>(kv_heads), static_cast<unsigned int>(seq_len_kv), nullptr};
        v_global vg_arg{d_v, static_cast<unsigned int>(batch), static_cast<unsigned int>(kv_heads), static_cast<unsigned int>(seq_len_kv), nullptr};
        // l_global lg_arg{d_l, static_cast<unsigned int>(batch), static_cast<unsigned int>(qo_heads), nullptr,   static_cast<unsigned int>(l_vec_stride_h)};
        o_global og_arg{d_o, static_cast<unsigned int>(batch), static_cast<unsigned int>(qo_heads), static_cast<unsigned int>(seq_len_q), nullptr};

<<<<<<< HEAD
#if defined(TK_ATTN_IS_FP8)
        using q_scale_col_vec = col_vec<st_fl<fwd_attend_ker_tile_dims<256>::qo_height, fwd_attend_ker_tile_dims<256>::kv_height>>;
        using k_scale_row_vec = row_vec<st_fl<fwd_attend_ker_tile_dims<256>::qo_height, fwd_attend_ker_tile_dims<256>::kv_height>>;
        using q_scale_gl = gl<float, -1, -1, 1, -1, q_scale_col_vec>;
        using k_scale_gl = gl<float, -1, -1, 1, -1, k_scale_row_vec>;

        q_scale_gl q_scale_arg{d_scale_q, static_cast<unsigned int>(batch), static_cast<unsigned int>(qo_heads), nullptr, static_cast<unsigned int>(scale_q_stride_h)};
        k_scale_gl k_scale_arg{d_scale_k, static_cast<unsigned int>(batch), static_cast<unsigned int>(kv_heads), nullptr, static_cast<unsigned int>(scale_k_stride_h)};
#endif

        globals g{qg_arg, kg_arg, vg_arg
#if defined(TK_ATTN_IS_FP8)
                  , q_scale_arg, k_scale_arg
#endif
                  /* , lg_arg */, og_arg, static_cast<int>(seq_len_kv), static_cast<int>(hr)};
=======
        globals g{qg_arg, kg_arg, vg_arg/* , lg_arg */, og_arg, static_cast<int>(seq_len_kv), static_cast<int>(hr)};
>>>>>>> 92cc6177

        auto mem_size = kittens::MAX_SHARED_MEMORY;
        // auto threads  = NUM_WORKERS * kittens::WARP_THREADS;

        constexpr int block_size_m = CONSUMER_WARPGROUPS*fwd_attend_ker_tile_dims<256>::qo_height;
        int num_m_blocks = (seq_len_q + block_size_m - 1) / block_size_m;
        dim3 grid(num_m_blocks, qo_heads, batch);

        if (is_causal) {
            CHECK_CUDA_ERROR(cudaFuncSetAttribute(
                fwd_attend_ker<256, true, CONSUMER_WARPGROUPS, PRODUCER_WARPGROUPS>,
                cudaFuncAttributeMaxDynamicSharedMemorySize,
                mem_size
            ));

            fwd_attend_ker<256, true, CONSUMER_WARPGROUPS, PRODUCER_WARPGROUPS><<<grid, (32*NUM_WORKERS), mem_size, stream>>>(g);
        }
        else {
            CHECK_CUDA_ERROR(cudaFuncSetAttribute(
                fwd_attend_ker<256, false, CONSUMER_WARPGROUPS, PRODUCER_WARPGROUPS>,
                cudaFuncAttributeMaxDynamicSharedMemorySize,
                mem_size
            ));

            fwd_attend_ker<256, false, CONSUMER_WARPGROUPS, PRODUCER_WARPGROUPS><<<grid, (32*NUM_WORKERS), mem_size, stream>>>(g);
        }
    }

    C10_CUDA_KERNEL_LAUNCH_CHECK();

    return {o/* , l_vec */};
}
"""


@functools.cache
def load_tk_attention_module(dtype, is_fp8=False):
    extra_cuda_cflags = [
        "-std=c++20",
        # "-U__CUDA_NO_HALF_OPERATORS__",
        # "-U__CUDA_NO_HALF_CONVERSIONS__",
        # "-U__CUDA_NO_HALF2_OPERATORS__",
        # "-U__CUDA_NO_HALF2_CONVERSIONS__",
        # "-U__CUDA_NO_BFLOAT16_OPERATORS__",
        # "-U__CUDA_NO_BFLOAT16_CONVERSIONS__",
        # "-U__CUDA_NO_BFLOAT162_OPERATORS__",
        # "-U__CUDA_NO_BFLOAT162_CONVERSIONS__",
        "--expt-extended-lambda",
        "--expt-relaxed-constexpr",
        "--use_fast_math",
        # "--ptxas-options=-v",  # printing out number of registers
        # "--ptxas-options=--verbose,--register-usage-level=10,--warn-on-local-memory-usage",  # printing out number of registers
        "-lineinfo",
        "-O3",
        "-Xcudafe --diag_suppress=2361",
        "--threads=4",
        "-DNDEBUG",
        "-DKITTENS_HOPPER",
    ]
    if dtype == torch.float16:
        extra_cuda_cflags.append("-DTK_ATTN_DTYPE_FP16")
    elif dtype == torch.bfloat16:
        extra_cuda_cflags.append("-DTK_ATTN_DTYPE_BF16")
    else:
        raise ValueError(f"Unsupported dtype: {dtype}")

    if is_fp8:
        extra_cuda_cflags.append("-DTK_ATTN_IS_FP8")

    old_torch_cuda_arch_list = os.getenv("TORCH_CUDA_ARCH_LIST")
    os.environ["TORCH_CUDA_ARCH_LIST"] = "9.0a"
    try:
        module = load_inline(
            name=f"quantum_attn_tk_attention_dtype_{str(dtype).replace('torch.', '')}_is_fp8_{is_fp8}",
            cpp_sources=[
                "std::vector<torch::Tensor> attention_forward(const torch::Tensor &q, const torch::Tensor &k, const torch::Tensor &v, const torch::Tensor &scale_q, const torch::Tensor &scale_k, bool causal);"
                if is_fp8
                else "std::vector<torch::Tensor> attention_forward(const torch::Tensor &q, const torch::Tensor &k, const torch::Tensor &v, bool causal);"
            ],
            cuda_sources=[TK_ATTENTION_SOURCE],
            extra_cflags=["-std=c++20", "-O3", "-DNDEBUG"],
            extra_cuda_cflags=extra_cuda_cflags,
            extra_ldflags=["-lcuda", "-lcudart"],
            extra_include_paths=[utils.get_tk_include_dir()],
            functions=["attention_forward"],
            verbose=True,
        )
    finally:
        if old_torch_cuda_arch_list is None:
            os.environ.pop("TORCH_CUDA_ARCH_LIST")
        else:
            os.environ["TORCH_CUDA_ARCH_LIST"] = old_torch_cuda_arch_list
    return module<|MERGE_RESOLUTION|>--- conflicted
+++ resolved
@@ -79,17 +79,6 @@
     // using l_gl = gl<float, -1, -1, 1, -1, l_col_vec>;
     using o_gl = gl<DType,  -1, -1, -1, D, o_tile>;
 
-<<<<<<< HEAD
-#if defined(TK_ATTN_IS_FP8)
-    using q_scale_col_vec = col_vec<st_fl<fwd_attend_ker_tile_dims<D>::qo_height, fwd_attend_ker_tile_dims<D>::kv_height>>;
-    using k_scale_row_vec = row_vec<st_fl<fwd_attend_ker_tile_dims<D>::qo_height, fwd_attend_ker_tile_dims<D>::kv_height>>;
-
-    using q_scale_gl = gl<float, -1, -1, 1, -1, q_scale_col_vec>;
-    using k_scale_gl = gl<float, -1, -1, 1, -1, k_scale_row_vec>;
-#endif
-
-=======
->>>>>>> 92cc6177
     q_gl q;
     k_gl k;
     v_gl v;
@@ -137,52 +126,21 @@
         init_semaphore(qsmem_semaphore, 0, 1);
         for(int j = 0; j < K::stages; j++) {
             init_semaphore(k_smem_arrived[j], 0, 1);
-<<<<<<< HEAD
-#if defined(TK_ATTN_IS_FP8)
-            init_semaphore(k_scale_smem_arrived[j], 0, 1);
-#endif
-=======
->>>>>>> 92cc6177
             init_semaphore(v_smem_arrived[j], 0, 1);
             init_semaphore(compute_done[j], CONSUMER_WARPGROUPS, 0);
         }
 
-<<<<<<< HEAD
         tma::expect_bytes(qsmem_semaphore, sizeof(q_tile) * CONSUMER_WARPGROUPS);
 
         for (int wg = 0; wg < CONSUMER_WARPGROUPS; wg++) {
             coord<q_tile> q_tile_idx = {blockIdx.z, blockIdx.y, (seq_idx) + wg, 0};
             tma::load_async(q_o_smem[wg].q, g.q, q_tile_idx, qsmem_semaphore);
         }
-
-#if defined(TK_ATTN_IS_FP8)
-        tma::expect_bytes(q_scale_smem_semaphore, sizeof(q_scale_smem));
-
-        for (int wg = 0; wg < CONSUMER_WARPGROUPS; wg++) {
-            coord<q_scale_col_vec> q_scale_tile_idx = {blockIdx.z, blockIdx.y, 0, (seq_idx) + wg};
-            tma::load_async(q_scale_smem[wg], g.q_scale, q_scale_tile_idx, q_scale_smem_semaphore);
-=======
-        tma::expect_bytes(qsmem_semaphore, sizeof(q_smem));
-
-        for (int wg = 0; wg < CONSUMER_WARPGROUPS; wg++) {
-            coord<q_tile> q_tile_idx = {blockIdx.z, blockIdx.y, (seq_idx) + wg, 0};
-            tma::load_async(q_smem[wg], g.q, q_tile_idx, qsmem_semaphore);
->>>>>>> 92cc6177
-        }
-#endif
 
         for (int j = 0; j < K::stages - 1; j++) {
             coord<k_tile> kv_tile_idx = {blockIdx.z, kv_head_idx, j, 0};
             tma::expect_bytes(k_smem_arrived[j], sizeof(k_tile));
             tma::load_async(k_smem[j], g.k, kv_tile_idx, k_smem_arrived[j]);
-<<<<<<< HEAD
-#if defined(TK_ATTN_IS_FP8)
-            coord<k_scale_row_vec> k_scale_tile_idx = {blockIdx.z, kv_head_idx, 0, j};
-            tma::expect_bytes(k_scale_smem_arrived[j], sizeof(k_scale_row_vec));
-            tma::load_async(k_scale_smem[j], g.k_scale, k_scale_tile_idx, k_scale_smem_arrived[j]);
-#endif
-=======
->>>>>>> 92cc6177
             tma::expect_bytes(v_smem_arrived[j], sizeof(v_tile));
             tma::load_async(v_smem[j], g.v, kv_tile_idx, v_smem_arrived[j]);
         }
@@ -207,22 +165,10 @@
                 coord<k_tile> kv_tile_idx = {blockIdx.z, kv_head_idx, kv_idx+1, 0};
                 tma::expect_bytes(k_smem_arrived[(kv_idx+1)%K::stages], sizeof(k_tile));
                 tma::load_async(k_smem[(kv_idx+1)%K::stages], g.k, kv_tile_idx, k_smem_arrived[(kv_idx+1)%K::stages]);
-<<<<<<< HEAD
-#if defined(TK_ATTN_IS_FP8)
-                coord<k_scale_row_vec> k_scale_tile_idx = {blockIdx.z, kv_head_idx, 0, kv_idx+1};
-                tma::expect_bytes(k_scale_smem_arrived[(kv_idx+1)%K::stages], sizeof(k_scale_row_vec));
-                tma::load_async(k_scale_smem[(kv_idx+1)%K::stages], g.k_scale, k_scale_tile_idx, k_scale_smem_arrived[(kv_idx+1)%K::stages]);
-#endif
                 tma::expect_bytes(v_smem_arrived[(kv_idx+1)%K::stages], sizeof(v_tile));
                 tma::load_async(v_smem[(kv_idx+1)%K::stages], g.v, kv_tile_idx, v_smem_arrived[(kv_idx+1)%K::stages]);
 
                 wait(compute_done[(kv_idx-(pipe_idx-1))%K::stages], ((kv_idx-(pipe_idx-1))/K::stages)%2);
-=======
-                tma::expect_bytes(v_smem_arrived[(kv_idx+1)%K::stages], sizeof(v_tile));
-                tma::load_async(v_smem[(kv_idx+1)%K::stages], g.v, kv_tile_idx, v_smem_arrived[(kv_idx+1)%K::stages]);
-
-                wait(compute_done[(kv_idx)%K::stages], (kv_idx/K::stages)%2);
->>>>>>> 92cc6177
             }
         }
     }
@@ -264,19 +210,6 @@
 
             warpgroup::mma_async_wait();
 
-<<<<<<< HEAD
-#if defined(TK_ATTN_IS_FP8)
-            col_vec<rt_fl<16, K::kv_height>> q_scale_reg;
-            row_vec<rt_fl<16, K::kv_height>> k_scale_reg;
-            warpgroup::load(q_scale_reg, q_scale_smem[warpgroupid]);
-            mul_row(att_block, att_block, q_scale_reg);
-            wait(k_scale_smem_arrived[(kv_idx)%K::stages], (kv_idx/K::stages)%2);
-            load(k_scale_reg, k_scale_smem[(kv_idx)%K::stages]);
-            mul_col(att_block, att_block, k_scale_reg);
-#endif
-
-=======
->>>>>>> 92cc6177
             if constexpr (is_causal) {
                 if (kv_idx == kv_iters-1 || kv_idx == kv_iters) {
                     const int q_blk = (seq_idx * (K::qo_height/kittens::TILE_ROW_DIM<QKDType>)) + warpid;
@@ -482,25 +415,7 @@
         // l_global lg_arg{d_l, static_cast<unsigned int>(batch), static_cast<unsigned int>(qo_heads), nullptr,  static_cast<unsigned int>(l_vec_stride_h)};
         o_global og_arg{d_o, static_cast<unsigned int>(batch), static_cast<unsigned int>(qo_heads), static_cast<unsigned int>(seq_len_q), nullptr};
 
-<<<<<<< HEAD
-#if defined(TK_ATTN_IS_FP8)
-        using q_scale_col_vec = col_vec<st_fl<fwd_attend_ker_tile_dims<64>::qo_height, fwd_attend_ker_tile_dims<64>::kv_height>>;
-        using k_scale_row_vec = row_vec<st_fl<fwd_attend_ker_tile_dims<64>::qo_height, fwd_attend_ker_tile_dims<64>::kv_height>>;
-        using q_scale_gl = gl<float, -1, -1, 1, -1, q_scale_col_vec>;
-        using k_scale_gl = gl<float, -1, -1, 1, -1, k_scale_row_vec>;
-
-        q_scale_gl q_scale_arg{d_scale_q, static_cast<unsigned int>(batch), static_cast<unsigned int>(qo_heads), nullptr, static_cast<unsigned int>(scale_q_stride_h)};
-        k_scale_gl k_scale_arg{d_scale_k, static_cast<unsigned int>(batch), static_cast<unsigned int>(kv_heads), nullptr, static_cast<unsigned int>(scale_k_stride_h)};
-#endif
-
-        globals g{qg_arg, kg_arg, vg_arg
-#if defined(TK_ATTN_IS_FP8)
-                  , q_scale_arg, k_scale_arg
-#endif
-                  /* , lg_arg */, og_arg, static_cast<int>(seq_len_kv), static_cast<int>(hr)};
-=======
         globals g{qg_arg, kg_arg, vg_arg/* , lg_arg */, og_arg, static_cast<int>(seq_len_kv), static_cast<int>(hr)};
->>>>>>> 92cc6177
 
         auto mem_size = kittens::MAX_SHARED_MEMORY;
         // auto threads  = NUM_WORKERS * kittens::WARP_THREADS;
@@ -555,25 +470,7 @@
         // l_global lg_arg{d_l, static_cast<unsigned int>(batch), static_cast<unsigned int>(qo_heads), nullptr,   static_cast<unsigned int>(l_vec_stride_h)};
         o_global og_arg{d_o, static_cast<unsigned int>(batch), static_cast<unsigned int>(qo_heads), static_cast<unsigned int>(seq_len_q), nullptr};
 
-<<<<<<< HEAD
-#if defined(TK_ATTN_IS_FP8)
-        using q_scale_col_vec = col_vec<st_fl<fwd_attend_ker_tile_dims<128>::qo_height, fwd_attend_ker_tile_dims<128>::kv_height>>;
-        using k_scale_row_vec = row_vec<st_fl<fwd_attend_ker_tile_dims<128>::qo_height, fwd_attend_ker_tile_dims<128>::kv_height>>;
-        using q_scale_gl = gl<float, -1, -1, 1, -1, q_scale_col_vec>;
-        using k_scale_gl = gl<float, -1, -1, 1, -1, k_scale_row_vec>;
-
-        q_scale_gl q_scale_arg{d_scale_q, static_cast<unsigned int>(batch), static_cast<unsigned int>(qo_heads), nullptr, static_cast<unsigned int>(scale_q_stride_h)};
-        k_scale_gl k_scale_arg{d_scale_k, static_cast<unsigned int>(batch), static_cast<unsigned int>(kv_heads), nullptr, static_cast<unsigned int>(scale_k_stride_h)};
-#endif
-
-        globals g{qg_arg, kg_arg, vg_arg
-#if defined(TK_ATTN_IS_FP8)
-                  , q_scale_arg, k_scale_arg
-#endif
-                  /* , lg_arg */, og_arg, static_cast<int>(seq_len_kv), static_cast<int>(hr)};
-=======
         globals g{qg_arg, kg_arg, vg_arg/* , lg_arg */, og_arg, static_cast<int>(seq_len_kv), static_cast<int>(hr)};
->>>>>>> 92cc6177
 
         auto mem_size = kittens::MAX_SHARED_MEMORY;
         // auto threads  = NUM_WORKERS * kittens::WARP_THREADS;
@@ -628,25 +525,7 @@
         // l_global lg_arg{d_l, static_cast<unsigned int>(batch), static_cast<unsigned int>(qo_heads), nullptr,   static_cast<unsigned int>(l_vec_stride_h)};
         o_global og_arg{d_o, static_cast<unsigned int>(batch), static_cast<unsigned int>(qo_heads), static_cast<unsigned int>(seq_len_q), nullptr};
 
-<<<<<<< HEAD
-#if defined(TK_ATTN_IS_FP8)
-        using q_scale_col_vec = col_vec<st_fl<fwd_attend_ker_tile_dims<256>::qo_height, fwd_attend_ker_tile_dims<256>::kv_height>>;
-        using k_scale_row_vec = row_vec<st_fl<fwd_attend_ker_tile_dims<256>::qo_height, fwd_attend_ker_tile_dims<256>::kv_height>>;
-        using q_scale_gl = gl<float, -1, -1, 1, -1, q_scale_col_vec>;
-        using k_scale_gl = gl<float, -1, -1, 1, -1, k_scale_row_vec>;
-
-        q_scale_gl q_scale_arg{d_scale_q, static_cast<unsigned int>(batch), static_cast<unsigned int>(qo_heads), nullptr, static_cast<unsigned int>(scale_q_stride_h)};
-        k_scale_gl k_scale_arg{d_scale_k, static_cast<unsigned int>(batch), static_cast<unsigned int>(kv_heads), nullptr, static_cast<unsigned int>(scale_k_stride_h)};
-#endif
-
-        globals g{qg_arg, kg_arg, vg_arg
-#if defined(TK_ATTN_IS_FP8)
-                  , q_scale_arg, k_scale_arg
-#endif
-                  /* , lg_arg */, og_arg, static_cast<int>(seq_len_kv), static_cast<int>(hr)};
-=======
         globals g{qg_arg, kg_arg, vg_arg/* , lg_arg */, og_arg, static_cast<int>(seq_len_kv), static_cast<int>(hr)};
->>>>>>> 92cc6177
 
         auto mem_size = kittens::MAX_SHARED_MEMORY;
         // auto threads  = NUM_WORKERS * kittens::WARP_THREADS;
@@ -722,9 +601,7 @@
         module = load_inline(
             name=f"quantum_attn_tk_attention_dtype_{str(dtype).replace('torch.', '')}_is_fp8_{is_fp8}",
             cpp_sources=[
-                "std::vector<torch::Tensor> attention_forward(const torch::Tensor &q, const torch::Tensor &k, const torch::Tensor &v, const torch::Tensor &scale_q, const torch::Tensor &scale_k, bool causal);"
-                if is_fp8
-                else "std::vector<torch::Tensor> attention_forward(const torch::Tensor &q, const torch::Tensor &k, const torch::Tensor &v, bool causal);"
+                "std::vector<torch::Tensor> attention_forward(const torch::Tensor &q, const torch::Tensor &k, const torch::Tensor &v, bool causal);"
             ],
             cuda_sources=[TK_ATTENTION_SOURCE],
             extra_cflags=["-std=c++20", "-O3", "-DNDEBUG"],
